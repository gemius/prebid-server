package config

import (
	"context"
	"database/sql"
	"net/http"
	"time"

	"github.com/prebid/prebid-server/pbsmetrics"

	"github.com/golang/glog"
	"github.com/julienschmidt/httprouter"
	"github.com/prebid/prebid-server/config"
	"github.com/prebid/prebid-server/stored_requests"
	"github.com/prebid/prebid-server/stored_requests/backends/db_fetcher"
	"github.com/prebid/prebid-server/stored_requests/backends/empty_fetcher"
	"github.com/prebid/prebid-server/stored_requests/backends/file_fetcher"
	"github.com/prebid/prebid-server/stored_requests/backends/http_fetcher"
	"github.com/prebid/prebid-server/stored_requests/caches/memory"
	"github.com/prebid/prebid-server/stored_requests/caches/nil_cache"
	"github.com/prebid/prebid-server/stored_requests/events"
	apiEvents "github.com/prebid/prebid-server/stored_requests/events/api"
	httpEvents "github.com/prebid/prebid-server/stored_requests/events/http"
	postgresEvents "github.com/prebid/prebid-server/stored_requests/events/postgres"
)

// This gets set to the connection string used when a database connection is made. We only support a single
// database currently, so all fetchers need to share the same db connection for now.
type dbConnection struct {
	conn string
	db   *sql.DB
}

// CreateStoredRequests returns three things:
//
// 1. A Fetcher which can be used to get Stored Requests
// 2. A DB connection, if one was created. This may be nil.
// 3. A function which should be called on shutdown for graceful cleanups.
//
// If any errors occur, the program will exit with an error message.
// It probably means you have a bad config or networking issue.
//
// As a side-effect, it will add some endpoints to the router if the config calls for it.
// In the future we should look for ways to simplify this so that it's not doing two things.
<<<<<<< HEAD
func CreateStoredRequests(cfg *config.StoredRequestsSlim, client *http.Client, router *httprouter.Router, dbc *dbConnection) (fetcher stored_requests.AllFetcher, shutdown func()) {
=======
func CreateStoredRequests(cfg *config.StoredRequestsSlim, metricsEngine pbsmetrics.MetricsEngine, client *http.Client, router *httprouter.Router) (fetcher stored_requests.AllFetcher, db *sql.DB, shutdown func()) {
>>>>>>> 49c8dfc5
	// Create database connection if given options for one
	if cfg.Postgres.ConnectionInfo.Database != "" {
		conn := cfg.Postgres.ConnectionInfo.ConnString()

		if dbc.conn == "" {
			glog.Infof("Connecting to Postgres for Stored Requests. DB=%s, host=%s, port=%d, user=%s",
				cfg.Postgres.ConnectionInfo.Database,
				cfg.Postgres.ConnectionInfo.Host,
				cfg.Postgres.ConnectionInfo.Port,
				cfg.Postgres.ConnectionInfo.Username)
			db := newPostgresDB(cfg.Postgres.ConnectionInfo)
			dbc.conn = conn
			dbc.db = db
		}

		// Error out if config is trying to use multiple database connections for different stored requests (not supported yet)
		if conn != dbc.conn {
			glog.Fatal("Multiple database connection settings found in Stored Requests config, only a single database connection is currently supported.")
		}
	}

	eventProducers := newEventProducers(cfg, client, dbc.db, router)
	fetcher = newFetcher(cfg, client, dbc.db)

	var shutdown1 func()

	if cfg.InMemoryCache.Type != "" {
		cache := newCache(cfg)
		fetcher = stored_requests.WithCache(fetcher, cache, metricsEngine)
		shutdown1 = addListeners(cache, eventProducers)
	}

	shutdown = func() {
		if shutdown1 != nil {
			shutdown1()
		}
		if dbc.db != nil {
			db := dbc.db
			dbc.db = nil
			dbc.conn = ""
			if err := db.Close(); err != nil {
				glog.Errorf("Error closing DB connection: %v", err)
			}
		}
	}

	return
}

// NewStoredRequests returns five things:
//
// 1. A DB connection, if one was created. This may be nil.
// 2. A function which should be called on shutdown for graceful cleanups.
// 3. A Fetcher which can be used to get Stored Requests for /openrtb2/auction
// 4. A Fetcher which can be used to get Stored Requests for /openrtb2/amp
// 5. A Fetcher which can be used to get Category Mapping data
//
// If any errors occur, the program will exit with an error message.
// It probably means you have a bad config or networking issue.
//
// As a side-effect, it will add some endpoints to the router if the config calls for it.
// In the future we should look for ways to simplify this so that it's not doing two things.
<<<<<<< HEAD
func NewStoredRequests(cfg *config.Configuration, client *http.Client, router *httprouter.Router) (db *sql.DB, shutdown func(), fetcher stored_requests.Fetcher, ampFetcher stored_requests.Fetcher, categoriesFetcher stored_requests.CategoryFetcher, videoFetcher stored_requests.Fetcher) {
=======
func NewStoredRequests(cfg *config.Configuration, metricsEngine pbsmetrics.MetricsEngine, client *http.Client, router *httprouter.Router) (db *sql.DB, shutdown func(), fetcher stored_requests.Fetcher, ampFetcher stored_requests.Fetcher, categoriesFetcher stored_requests.CategoryFetcher) {
>>>>>>> 49c8dfc5
	// Build individual slim options from combined config struct
	slimAuction, slimAmp := resolvedStoredRequestsConfig(cfg)

	// TODO: Switch this to be set in config defaults
	//if cfg.CategoryMapping.CacheEvents.Enabled && cfg.CategoryMapping.CacheEvents.Endpoint == "" {
	//	cfg.CategoryMapping.CacheEvents.Endpoint = "/storedrequest/categorymapping"
	//}

<<<<<<< HEAD
	var dbc dbConnection
=======
	fetcher1, db, shutdown1 := CreateStoredRequests(&slimAuction, metricsEngine, client, router)
	fetcher2, _, shutdown2 := CreateStoredRequests(&slimAmp, metricsEngine, client, router)
	fetcher3, catdb, shutdown3 := CreateStoredRequests(&cfg.CategoryMapping, metricsEngine, client, router)
>>>>>>> 49c8dfc5

	fetcher1, shutdown1 := CreateStoredRequests(&slimAuction, client, router, &dbc)
	fetcher2, shutdown2 := CreateStoredRequests(&slimAmp, client, router, &dbc)
	fetcher3, shutdown3 := CreateStoredRequests(&cfg.CategoryMapping, client, router, &dbc)
	fetcher4, shutdown4 := CreateStoredRequests(&cfg.StoredVideo, client, router, &dbc)

	db = dbc.db

	fetcher = fetcher1.(stored_requests.Fetcher)
	ampFetcher = fetcher2.(stored_requests.Fetcher)
	categoriesFetcher = fetcher3.(stored_requests.CategoryFetcher)
	videoFetcher = fetcher4.(stored_requests.Fetcher)

	shutdown = func() {
		shutdown1()
		shutdown2()
		shutdown3()
		shutdown4()
	}

	return
}

func resolvedStoredRequestsConfig(cfg *config.Configuration) (auc, amp config.StoredRequestsSlim) {
	sr := &cfg.StoredRequests

	// Auction endpoint uses non-Amp fields so can just copy the slin data
	auc.Files.Enabled = sr.Files
	auc.Files.Path = sr.Path
	auc.Postgres.ConnectionInfo = sr.Postgres.ConnectionInfo
	auc.Postgres.FetcherQueries.QueryTemplate = sr.Postgres.FetcherQueries.QueryTemplate
	auc.Postgres.CacheInitialization.Timeout = sr.Postgres.CacheInitialization.Timeout
	auc.Postgres.CacheInitialization.Query = sr.Postgres.CacheInitialization.Query
	auc.Postgres.PollUpdates.RefreshRate = sr.Postgres.PollUpdates.RefreshRate
	auc.Postgres.PollUpdates.Timeout = sr.Postgres.PollUpdates.Timeout
	auc.Postgres.PollUpdates.Query = sr.Postgres.PollUpdates.Query
	auc.HTTP.Endpoint = sr.HTTP.Endpoint
	auc.InMemoryCache = sr.InMemoryCache
	auc.CacheEvents.Enabled = sr.CacheEventsAPI
	auc.CacheEvents.Endpoint = "/storedrequests/openrtb2"
	auc.HTTPEvents.RefreshRate = sr.HTTPEvents.RefreshRate
	auc.HTTPEvents.Timeout = sr.HTTPEvents.Timeout
	auc.HTTPEvents.Endpoint = sr.HTTPEvents.Endpoint

	// Amp endpoint uses all the slim data but some fields get replacyed by Amp* version of similar fields
	amp.Files.Enabled = sr.Files
	amp.Files.Path = sr.Path
	amp.Postgres.ConnectionInfo = sr.Postgres.ConnectionInfo
	amp.Postgres.FetcherQueries.QueryTemplate = sr.Postgres.FetcherQueries.AmpQueryTemplate
	amp.Postgres.CacheInitialization.Timeout = sr.Postgres.CacheInitialization.Timeout
	amp.Postgres.CacheInitialization.Query = sr.Postgres.CacheInitialization.AmpQuery
	amp.Postgres.PollUpdates.RefreshRate = sr.Postgres.PollUpdates.RefreshRate
	amp.Postgres.PollUpdates.Timeout = sr.Postgres.PollUpdates.Timeout
	amp.Postgres.PollUpdates.Query = sr.Postgres.PollUpdates.AmpQuery
	amp.HTTP.Endpoint = sr.HTTP.AmpEndpoint
	amp.InMemoryCache = sr.InMemoryCache
	amp.CacheEvents.Enabled = sr.CacheEventsAPI
	amp.CacheEvents.Endpoint = "/storedrequests/amp"
	amp.HTTPEvents.RefreshRate = sr.HTTPEvents.RefreshRate
	amp.HTTPEvents.Timeout = sr.HTTPEvents.Timeout
	amp.HTTPEvents.Endpoint = sr.HTTPEvents.AmpEndpoint

	return
}

func addListeners(cache stored_requests.Cache, eventProducers []events.EventProducer) (shutdown func()) {
	listeners := make([]*events.EventListener, 0, len(eventProducers))

	for _, ep := range eventProducers {
		listener := events.SimpleEventListener()
		go listener.Listen(cache, ep)
		listeners = append(listeners, listener)
	}

	return func() {
		for _, l := range listeners {
			l.Stop()
		}
	}
}

func newFetcher(cfg *config.StoredRequestsSlim, client *http.Client, db *sql.DB) (fetcher stored_requests.AllFetcher) {
	idList := make(stored_requests.MultiFetcher, 0, 3)

	if cfg.Files.Enabled {
		fFetcher := newFilesystem(cfg.Files.Path)
		idList = append(idList, fFetcher)
	}
	if cfg.Postgres.FetcherQueries.QueryTemplate != "" {
		glog.Infof("Loading Stored Requests via Postgres.\nQuery: %s", cfg.Postgres.FetcherQueries.QueryTemplate)
		idList = append(idList, db_fetcher.NewFetcher(db, cfg.Postgres.FetcherQueries.MakeQuery))
	}
	if cfg.HTTP.Endpoint != "" {
		glog.Infof("Loading Stored Requests via HTTP. endpoint=%s", cfg.HTTP.Endpoint)
		idList = append(idList, http_fetcher.NewFetcher(client, cfg.HTTP.Endpoint))
	}

	fetcher = consolidate(idList)
	return
}

func newCache(cfg *config.StoredRequestsSlim) stored_requests.Cache {
	if cfg.InMemoryCache.Type == "none" {
		glog.Info("No Stored Request cache configured. The Fetcher backend will be used for all Stored Requests.")
		return &nil_cache.NilCache{}
	}

	return memory.NewCache(&cfg.InMemoryCache)
}

func newEventProducers(cfg *config.StoredRequestsSlim, client *http.Client, db *sql.DB, router *httprouter.Router) (eventProducers []events.EventProducer) {
	if cfg.CacheEvents.Enabled {
		eventProducers = append(eventProducers, newEventsAPI(router, cfg.CacheEvents.Endpoint))
	}
	if cfg.HTTPEvents.RefreshRate != 0 {
		if cfg.HTTPEvents.Endpoint != "" {
			eventProducers = append(eventProducers, newHttpEvents(client, cfg.HTTPEvents.TimeoutDuration(), cfg.HTTPEvents.RefreshRateDuration(), cfg.HTTPEvents.Endpoint))
		}
	}
	if cfg.Postgres.CacheInitialization.Query != "" {
		// Make sure we don't miss any updates in between the initial fetch and the "update" polling.
		updateStartTime := time.Now()
		timeout := time.Duration(cfg.Postgres.CacheInitialization.Timeout) * time.Millisecond
		ctx, cancel := context.WithTimeout(context.Background(), timeout)
		eventProducers = append(eventProducers, postgresEvents.LoadAll(ctx, db, cfg.Postgres.CacheInitialization.Query))
		cancel()

		if cfg.Postgres.PollUpdates.Query != "" {
			eventProducers = append(eventProducers, newPostgresPolling(cfg.Postgres.PollUpdates, db, updateStartTime))
		}
	}
	return
}

func newPostgresPolling(cfg config.PostgresUpdatePollingSlim, db *sql.DB, startTime time.Time) events.EventProducer {
	timeout := time.Duration(cfg.Timeout) * time.Millisecond
	ctxProducer := func() (ctx context.Context, canceller func()) {
		return context.WithTimeout(context.Background(), timeout)
	}
	return postgresEvents.PollForUpdates(ctxProducer, db, cfg.Query, startTime, time.Duration(cfg.RefreshRate)*time.Second)
}

func newEventsAPI(router *httprouter.Router, endpoint string) events.EventProducer {
	producer, handler := apiEvents.NewEventsAPI()
	router.POST(endpoint, handler)
	router.DELETE(endpoint, handler)
	return producer
}

func newHttpEvents(client *http.Client, timeout time.Duration, refreshRate time.Duration, endpoint string) events.EventProducer {
	ctxProducer := func() (ctx context.Context, canceller func()) {
		return context.WithTimeout(context.Background(), timeout)
	}
	return httpEvents.NewHTTPEvents(client, endpoint, ctxProducer, refreshRate)
}

func newFilesystem(configPath string) stored_requests.AllFetcher {
	glog.Infof("Loading Stored Requests from filesystem at path %s", configPath)
	fetcher, err := file_fetcher.NewFileFetcher(configPath)
	if err != nil {
		glog.Fatalf("Failed to create a FileFetcher: %v", err)
	}
	return fetcher
}

func newPostgresDB(cfg config.PostgresConnection) *sql.DB {
	db, err := sql.Open("postgres", cfg.ConnString())
	if err != nil {
		glog.Fatalf("Failed to open postgres connection: %v", err)
	}

	if err := db.Ping(); err != nil {
		glog.Fatalf("Failed to ping postgres: %v", err)
	}

	return db
}

// consolidate returns a single Fetcher from an array of fetchers of any size.
func consolidate(fetchers []stored_requests.AllFetcher) stored_requests.AllFetcher {
	if len(fetchers) == 0 {
		glog.Warning("No Stored Request support configured. request.imp[i].ext.prebid.storedrequest will be ignored. If you need this, check your app config")
		return empty_fetcher.EmptyFetcher{}
	} else if len(fetchers) == 1 {
		return fetchers[0]
	} else {
		return stored_requests.MultiFetcher(fetchers)
	}
}<|MERGE_RESOLUTION|>--- conflicted
+++ resolved
@@ -42,11 +42,7 @@
 //
 // As a side-effect, it will add some endpoints to the router if the config calls for it.
 // In the future we should look for ways to simplify this so that it's not doing two things.
-<<<<<<< HEAD
-func CreateStoredRequests(cfg *config.StoredRequestsSlim, client *http.Client, router *httprouter.Router, dbc *dbConnection) (fetcher stored_requests.AllFetcher, shutdown func()) {
-=======
-func CreateStoredRequests(cfg *config.StoredRequestsSlim, metricsEngine pbsmetrics.MetricsEngine, client *http.Client, router *httprouter.Router) (fetcher stored_requests.AllFetcher, db *sql.DB, shutdown func()) {
->>>>>>> 49c8dfc5
+func CreateStoredRequests(cfg *config.StoredRequestsSlim, metricsEngine pbsmetrics.MetricsEngine, client *http.Client, router *httprouter.Router, dbc *dbConnection) (fetcher stored_requests.AllFetcher, shutdown func()) {
 	// Create database connection if given options for one
 	if cfg.Postgres.ConnectionInfo.Database != "" {
 		conn := cfg.Postgres.ConnectionInfo.ConnString()
@@ -109,11 +105,7 @@
 //
 // As a side-effect, it will add some endpoints to the router if the config calls for it.
 // In the future we should look for ways to simplify this so that it's not doing two things.
-<<<<<<< HEAD
-func NewStoredRequests(cfg *config.Configuration, client *http.Client, router *httprouter.Router) (db *sql.DB, shutdown func(), fetcher stored_requests.Fetcher, ampFetcher stored_requests.Fetcher, categoriesFetcher stored_requests.CategoryFetcher, videoFetcher stored_requests.Fetcher) {
-=======
-func NewStoredRequests(cfg *config.Configuration, metricsEngine pbsmetrics.MetricsEngine, client *http.Client, router *httprouter.Router) (db *sql.DB, shutdown func(), fetcher stored_requests.Fetcher, ampFetcher stored_requests.Fetcher, categoriesFetcher stored_requests.CategoryFetcher) {
->>>>>>> 49c8dfc5
+func NewStoredRequests(cfg *config.Configuration, metricsEngine pbsmetrics.MetricsEngine, client *http.Client, router *httprouter.Router) (db *sql.DB, shutdown func(), fetcher stored_requests.Fetcher, ampFetcher stored_requests.Fetcher, categoriesFetcher stored_requests.CategoryFetcher, videoFetcher stored_requests.Fetcher) {
 	// Build individual slim options from combined config struct
 	slimAuction, slimAmp := resolvedStoredRequestsConfig(cfg)
 
@@ -122,18 +114,12 @@
 	//	cfg.CategoryMapping.CacheEvents.Endpoint = "/storedrequest/categorymapping"
 	//}
 
-<<<<<<< HEAD
 	var dbc dbConnection
-=======
-	fetcher1, db, shutdown1 := CreateStoredRequests(&slimAuction, metricsEngine, client, router)
-	fetcher2, _, shutdown2 := CreateStoredRequests(&slimAmp, metricsEngine, client, router)
-	fetcher3, catdb, shutdown3 := CreateStoredRequests(&cfg.CategoryMapping, metricsEngine, client, router)
->>>>>>> 49c8dfc5
-
-	fetcher1, shutdown1 := CreateStoredRequests(&slimAuction, client, router, &dbc)
-	fetcher2, shutdown2 := CreateStoredRequests(&slimAmp, client, router, &dbc)
-	fetcher3, shutdown3 := CreateStoredRequests(&cfg.CategoryMapping, client, router, &dbc)
-	fetcher4, shutdown4 := CreateStoredRequests(&cfg.StoredVideo, client, router, &dbc)
+
+	fetcher1, shutdown1 := CreateStoredRequests(&slimAuction, metricsEngine, client, router, &dbc)
+	fetcher2, shutdown2 := CreateStoredRequests(&slimAmp, metricsEngine, client, router, &dbc)
+	fetcher3, shutdown3 := CreateStoredRequests(&cfg.CategoryMapping, metricsEngine, client, router, &dbc)
+	fetcher4, shutdown4 := CreateStoredRequests(&cfg.StoredVideo, metricsEngine, client, router, &dbc)
 
 	db = dbc.db
 
